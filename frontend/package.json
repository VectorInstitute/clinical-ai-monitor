{
  "name": "frontend",
  "version": "0.1.0",
  "private": true,
  "scripts": {
    "dev": "next dev",
    "build": "next build",
    "start": "next start -p 8091",
    "lint": "next lint"
  },
  "dependencies": {
    "@auth/core": "^0.34.2",
    "@auth/prisma-adapter": "^2.4.2",
    "@chakra-ui/icons": "^2.1.1",
    "@chakra-ui/react": "^2.8.2",
<<<<<<< HEAD
    "@prisma/client": "^5.18.0",
    "axios": "^1.7.2",
=======
    "@auth/core": "^0.34.2",
>>>>>>> 57b6d756
    "bcrypt": "^5.1.1",
    "chart.js": "^4.4.3",
    "date-fns": "^3.6.0",
    "formik": "^2.4.6",
    "next": "14.2.4",
    "next-auth": "^4.24.7",
    "plotly.js-dist-min": "^2.33.0",
    "react": "^18",
    "react-chartjs-2": "^5.2.0",
    "react-dom": "^18",
    "react-icons": "^5.2.1",
    "react-plotly.js": "^2.6.0",
    "yup": "^1.4.0",
    "zod": "^3.23.8",
    "zod-formik-adapter": "^1.3.0"
  },
  "devDependencies": {
    "@types/node": "^20",
    "@types/plotly.js": "^2.33.1",
    "@types/react": "^18",
    "@types/react-dom": "^18",
    "eslint": "^8",
    "eslint-config-next": "14.2.4",
    "postcss": "^8",
    "tailwindcss": "^3.4.1",
    "typescript": "^5"
  }
}<|MERGE_RESOLUTION|>--- conflicted
+++ resolved
@@ -9,22 +9,14 @@
     "lint": "next lint"
   },
   "dependencies": {
-    "@auth/core": "^0.34.2",
-    "@auth/prisma-adapter": "^2.4.2",
     "@chakra-ui/icons": "^2.1.1",
     "@chakra-ui/react": "^2.8.2",
-<<<<<<< HEAD
-    "@prisma/client": "^5.18.0",
-    "axios": "^1.7.2",
-=======
     "@auth/core": "^0.34.2",
->>>>>>> 57b6d756
     "bcrypt": "^5.1.1",
     "chart.js": "^4.4.3",
     "date-fns": "^3.6.0",
     "formik": "^2.4.6",
     "next": "14.2.4",
-    "next-auth": "^4.24.7",
     "plotly.js-dist-min": "^2.33.0",
     "react": "^18",
     "react-chartjs-2": "^5.2.0",
